--- conflicted
+++ resolved
@@ -4,14 +4,9 @@
   def project do
     [
       app: :paseto,
-<<<<<<< HEAD
-      version: "1.1.1",
-      elixir: "~> 1.5",
-      elixirc_paths: elixirc_paths(Mix.env()),
-=======
       version: "1.2.0",
       elixir: "~> 1.7",
->>>>>>> 6d3f67e0
+      elixirc_paths: elixirc_paths(Mix.env()),
       start_permanent: Mix.env() == :prod,
       aliases: aliases(),
       deps: deps(),
